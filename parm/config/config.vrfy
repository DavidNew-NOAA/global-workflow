#!/bin/ksh -x

########## config.vrfy ##########
# Verification step specific

echo "BEGIN: config.vrfy"

# Get task specific resources
. $EXPDIR/config.resources vrfy

export VDUMP="gfs"                # Verifying dump
export CDUMPFCST="gdas"           # Fit-to-obs with GDAS/GFS prepbufr
export CDFNL="gdas"               # Scores verification against GDAS/GFS analysis

export MKPGB4PRCP="YES"           # Make 0.25-deg pgb files in ARCDIR for precip verification
export VRFYFITS="YES"             # Fit to observations
export VRFY_PKCG2RUN="BOTH"       # "VSDB" = run VSDB verification package only, "METPLUS" = run METplus verification package only, "BOTH = run both verification packages
export VSDB_STEP1="YES"           # Populate VSDB database
export VSDB_STEP2="NO"
<<<<<<< HEAD
export VRFYG2OBS="YES"            # Grid to observations, see note below if turning ON
export VRFYPRCP="YES"             # Precip threat scores
export VRFYRAD="YES"              # Radiance data assimilation monitoring
export VRFYOZN="YES"              # Ozone data assimilation monitoring
export VRFYMINMON="YES"           # GSI minimization monitoring
export VRFYTRAK="YES"              # Hurricane track verification
export VRFYGENESIS="YES"           # Cyclone genesis verification
export RUNMOS="NO"                # whether to run entire MOS package
export VRFY_STEP1="YES"           # Run METplus verification step 1: partial sum and/or contingency table counts
export VRFY_STEP2="NO"            # Run METplus verification step 2: make plots
export VRFY_GRID2GRID="YES"       # Run METplus desired steps for grid-to-grid verification
export VRFY_GRID2OBS="YES"        # Run METplus desired steps for grid-to-obs verification
export VRFY_PRECIP="YES"          # Run METplus desired steps for precipitation verification
=======
export VRFYG2OBS="YES"   # Grid to observations, see note below if turning ON
export VRFYPRCP="YES"    # Precip threat scores
export VRFYRAD="YES"     # Radiance data assimilation monitoring
export VRFYOZN="YES"     # Ozone data assimilation monitoring
export VRFYMINMON="YES"  # GSI minimization monitoring
export VRFYTRAK="YES"     # Hurricane track verification
export VRFYGENESIS="YES"  # Cyclone genesis verification
export RUNMOS="NO"       # whether to run entire MOS package

>>>>>>> 159cf083

#-------------------------------------------------
# Fit to Observations
#-------------------------------------------------

if [ $VRFYFITS = "YES" ]; then

    export PRVT=$HOMEgfs/fix/fix_gsi/prepobs_errtable.global
    export HYBLEVS=$HOMEgfs/fix/fix_am/global_hyblev.l65.txt
    export CUE2RUN=$QUEUE

    if [ $machine = "WCOSS_C" ]; then
        export fitdir="$BASE_SVN/verif/global/parafits.fv3nems/batrun"
        export PREPQFITSH="$fitdir/subfits_cray_nems"
    elif [ $machine = "WCOSS_DELL_P3" ]; then
        export fitdir="$BASE_SVN/verif/global/parafits.fv3nems/batrun"
        export PREPQFITSH="$fitdir/subfits_dell_nems"
    elif [ $machine = "THEIA" ]; then
        export fitdir="$BASE_SVN/verif/global/parafits.fv3nems/batrun"
        export PREPQFITSH="$fitdir/subfits_theia_nems"
    fi

fi


#----------------------------------------------------------
# VSDB STEP1, Verify Precipipation and Grid To Obs options
#----------------------------------------------------------
# All these call $VSDBSH

if [ "$CDUMP" = "gfs" ] ; then
    ddd=`echo $CDATE |cut -c 1-8`
    #if [ $ddd -eq 5 -o $ddd -eq 10 ]; then export VSDB_STEP2 = "YES" ;fi

    if [ $VRFY_PKCG2RUN = "VSDB" -o $VRFY_PKCG2RUN = "BOTH" ]; then
        if [ $VSDB_STEP1 = "YES" -o $VSDB_STEP2 = "YES" -o $VRFYPRCP = "YES" -o $VRFYG2OBS = "YES" ]; then
            export BACKDATEVSDB=24                          # execute vsdbjob for the previous day
            export VBACKUP_PRCP=24                          # back up for QPF verification data
            export vsdbsave="$NOSCRUB/archive/vsdb_data"    # place to save vsdb database
            export vsdbhome=$BASE_VERIF                     # location of global verification scripts
            export VSDBSH="$vsdbhome/vsdbjob.sh"            # VSDB job script
            export vlength=$FHMAX_GFS                       # verification length
            export vhr_rain=$FHMAX_GFS                      # verification length for precip
            export ftyplist="pgbq"                          # verif. files used for computing QPF ETS scores
            export ptyplist="PRATE"                         # precip types in GRIB: PRATE or APCP
            export anltype="gfs"                            # default=gfs, analysis type (gfs or gdas) for verification
            export rain_bucket=6                            # prate in pgb files is 6-hr accumulated

            export VSDB_START_DATE="$SDATE"                 # starting date for vsdb maps
            export webhost="emcrzdm.ncep.noaa.gov"          # webhost(rzdm) computer
            export webhostid="$USER"                        # webhost(rzdm) user name
            export SEND2WEB="NO"                            # whether or not to send maps to webhost
            export WEBDIR="/home/people/emc/www/htdocs/gmb/${webhostid}/vsdb/$PSLOT"
            export mdlist="gfs $PSLOT "                     # exps (up to 10) to compare in maps
        fi
    fi
fi


#----------------------------------------------------------
# METplus, Verify grid-to-grid, and/or grid-to-obs, and/or precipitation options
#----------------------------------------------------------
# All these call $METPLUSSH

if [ "$CDUMP" = "gfs" ] ; then
    if [ $VRFY_STEP1 = "YES" -o $VRFY_STEP2 = "YES" ]; then
        if [ $VRFY_PKCG2RUN = "METPLUS" -o $VRFY_PKCG2RUN = "BOTH" ]; then
            export VRFYBACK_HRS=24                                          # execute step 1 metplusjob for the previous x hours
            export VRFYBACK_HRS_PRECIP=24                                   # additonal back up time for QPF verification data to allow observation data to come in
            export metplussave="$NOSCRUB/archive/metplus_data"              # place to save METplus database
            export metplushome=$BASE_VERIF_METPLUS                          # location of global verification scripts
            export metplusconfig="$PARMgfs/verif"                           # location of configuration files to run METplus
            export metplusfix="$FIXgfs/fix_verif"                           # location of fix files to run METplus
            export METPLUSSH="$USHgfs/metplusjob.sh"                        # METplus job script
            export fhmin=$FHMIN_GFS                                         # start verification forecast hour
            export fhmax=$FHMAX_GFS                                         # end verification forecast hour
            export grid2grid_typelist="anom pres sfc"                       # type of verifications to run for grid-to-grid
            export grid2obs_typelist="conus_sfc upper_air"                  # type of verifications to run for grid-to-obs
            export vhr_rain=$FHMAX_GFS                                      # needed to create 0.25 deg grib1 files
            export ftyplist="pgbf"                                          # file types: pgbf (future support: pgbq and flxf)
            export ptyplist="APCP"                                          # precip types in GRIB: APCP (future support: PRATE
            export anltype="gfs"                                            # default=gfs, analysis type (gfs or gdas) for verification
            export rain_bucket=6                                            # accumulation bucket in hours: 6 (future support: other accums, bucket=0 -- continuous accumulation)

            export STEP2_START_DATE="$SDATE"                                # starting date for METplus plots
            export STEP2_END_DATE="$EDATE"                                  # ending date for METplus plots
            export webhost="emcrzdm.ncep.noaa.gov"                          # webhost(rzdm) computer
            export webhostid="$USER"                                        # webhost(rzdm) user name
            export SEND2WEB="NO"                                            # whether or not to send maps to webhost
            export WEBDIR="/home/people/emc/www/htdocs/gmb/${webhostid}/METplus/$PSLOT"
            export mdlist="gfs $PSLOT "                                     # exps (up to 10) to compare in maps
        fi
    fi
fi

#----------------------------------------------------------
# Minimization, Radiance and Ozone Monitoring
#----------------------------------------------------------

if [ $VRFYRAD = "YES" -o $VRFYMINMON = "YES" -o $VRFYOZN = "YES" ]; then

    export envir="para"

    # Radiance Monitoring
    if [[ "$VRFYRAD" == "YES" && "$CDUMP" == "$CDFNL" ]] ; then

        export RADMON_SUFFIX=$PSLOT
        export TANKverf="$NOSCRUB/monitor/radmon"
        if [ $machine = "WCOSS_C" -o $machine = "WCOSS_DELL_P3" -o $machine = "THEIA" ]; then
            export VRFYRADSH="$HOMEgfs/jobs/JGDAS_VERFRAD"
        else
            echo "WARNING: Radiance monitoring is not enabled on $machine!"
            export VRFYRAD="NO"
        fi

    fi

    # Minimization Monitoring
    if [[ "$VRFYMINMON" = "YES" ]] ; then

        export MINMON_SUFFIX=$PSLOT
        export M_TANKverf="$NOSCRUB/monitor/minmon"
        if [ $machine = "WCOSS_C" -o $machine = "WCOSS_DELL_P3" -o $machine = "THEIA" ]; then
            if [[ "$CDUMP" = "gdas" ]] ; then
                export VRFYMINSH="$HOMEgfs/jobs/JGDAS_VMINMON"
            elif [[ "$CDUMP" = "gfs" ]] ; then
                export VRFYMINSH="$HOMEgfs/jobs/JGFS_VMINMON"
            fi
        else
            echo "WARNING: Minimization monitoring is not enabled on $machine!"
            export VRFYMINMON="NO"
        fi

    fi

    # Ozone Monitoring
    if [[ "$VRFYOZN" == "YES" && "$CDUMP" == "$CDFNL" ]] ; then

        export HOMEgfs_ozn="$HOMEgfs"
        export OZNMON_SUFFIX=$PSLOT
        export TANKverf_ozn="$NOSCRUB/monitor/oznmon"
        if [ $machine = "WCOSS_C" -o $machine = "WCOSS_DELL_P3" -o $machine = "THEIA" ]; then
            export VRFYOZNSH="$HOMEgfs/jobs/JGDAS_VERFOZN"
        else
            echo "WARNING: Ozone monitoring is not enabled on $machine!"
            export VRFYOZN="NO"
        fi

    fi

fi


#-------------------------------------------------
# Cyclone genesis and cyclone track verification
#-------------------------------------------------

if [ $machine = "WCOSS_C" ] ; then
    export ens_tracker_ver=v1.1.13.1
    export HOMEens_tracker=$BASE_GIT/ens_tracker.${ens_tracker_ver}
elif [ $machine = "WCOSS_DELL_P3" ] ; then
    export ens_tracker_ver=v1.1.13.1
    export HOMEens_tracker=$BASE_GIT/ens_tracker.${ens_tracker_ver}
elif [ $machine = "THEIA" ] ; then
    export ens_tracker_ver=v1.1.13.2
    export HOMEens_tracker=$BASE_GIT/tracker/ens_tracker.${ens_tracker_ver}
else
    echo "WARNING: Genesis and cyclone verifications are not enabled on $machine!"
    export VRFYGENESIS="NO"
    export VRFYTRAK="NO"
fi


if [ "$VRFYTRAK" = "YES" ]; then

    export TRACKERSH="$HOMEgfs/jobs/JGFS_CYCLONE_TRACKER"
    if [ "$CDUMP" = "gdas" ]; then
        export FHOUT_CYCLONE=3            
        export FHMAX_CYCLONE=$FHMAX
    else
        export FHOUT_CYCLONE=6            
        export FHMAX_CYCLONE=$(( FHMAX_GFS<240 ? FHMAX_GFS : 240 ))
    fi
    if [ $machine = "THEIA" ]; then
       export COMROOTp1="/scratch4/NCEPDEV/rstprod/com"
       export COMINsyn="$COMROOTp1/arch/prod/syndat"
    fi
fi


if [[ "$VRFYGENESIS" == "YES" && "$CDUMP" == "gfs" ]]; then

    if [ $machine = "WCOSS_C" -o $machine = "WCOSS_DELL_P3" -o $machine = "THEIA" ] ; then
        export GENESISSH="$HOMEgfs/jobs/JGFS_CYCLONE_GENESIS"
    else
        echo "WARNING: Genesis verification is not enabled on $machine!"
        export VRFYGENESIS="NO"
        export GENESISSH=""
    fi
fi

if [[ "$RUNMOS" == "YES" && "$CDUMP" == "gfs" ]]; then

    if [ $machine = "WCOSS_C" ] ; then
        export RUNGFSMOSSH="$HOMEgfs/scripts/run_gfsmos_master.sh.cray"
    elif [ $machine = "WCOSS_DELL_P3" ] ; then
        export RUNGFSMOSSH="$HOMEgfs/scripts/run_gfsmos_master.sh.dell"
    else
        echo "WARNING: MOS package is not enabled on $machine!"
        export RUNMOS="NO"
        export RUNGFSMOSSH=""
    fi
fi



echo "END: config.vrfy"<|MERGE_RESOLUTION|>--- conflicted
+++ resolved
@@ -17,7 +17,6 @@
 export VRFY_PKCG2RUN="BOTH"       # "VSDB" = run VSDB verification package only, "METPLUS" = run METplus verification package only, "BOTH = run both verification packages
 export VSDB_STEP1="YES"           # Populate VSDB database
 export VSDB_STEP2="NO"
-<<<<<<< HEAD
 export VRFYG2OBS="YES"            # Grid to observations, see note below if turning ON
 export VRFYPRCP="YES"             # Precip threat scores
 export VRFYRAD="YES"              # Radiance data assimilation monitoring
@@ -31,17 +30,6 @@
 export VRFY_GRID2GRID="YES"       # Run METplus desired steps for grid-to-grid verification
 export VRFY_GRID2OBS="YES"        # Run METplus desired steps for grid-to-obs verification
 export VRFY_PRECIP="YES"          # Run METplus desired steps for precipitation verification
-=======
-export VRFYG2OBS="YES"   # Grid to observations, see note below if turning ON
-export VRFYPRCP="YES"    # Precip threat scores
-export VRFYRAD="YES"     # Radiance data assimilation monitoring
-export VRFYOZN="YES"     # Ozone data assimilation monitoring
-export VRFYMINMON="YES"  # GSI minimization monitoring
-export VRFYTRAK="YES"     # Hurricane track verification
-export VRFYGENESIS="YES"  # Cyclone genesis verification
-export RUNMOS="NO"       # whether to run entire MOS package
-
->>>>>>> 159cf083
 
 #-------------------------------------------------
 # Fit to Observations
