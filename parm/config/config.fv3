--- conflicted
+++ resolved
@@ -86,11 +86,7 @@
         ;;
     "C384")
         export DELTIM=240
-<<<<<<< HEAD
-        export layout_x=8
-=======
         export layout_x=6
->>>>>>> 9d6e8464
         export layout_y=8
         export layout_x_gfs=6
         export layout_y_gfs=6
@@ -109,14 +105,9 @@
         export DELTIM=150
         export layout_x=12
         export layout_y=8
-<<<<<<< HEAD
-        export layout_x_gfs=12
-        export layout_y_gfs=8
-        export npe_wav=270
-=======
         export layout_x_gfs=16
         export layout_y_gfs=12
->>>>>>> 9d6e8464
+        export npe_wav=270
         export nth_fv3=4
         export nth_efcs=1
         export npe_node_fcst=$(echo "$npe_node_max/$nth_fv3" |bc)
