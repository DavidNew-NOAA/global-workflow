#!/bin/ksh -x

if [ $# -ne 1 ]; then

    echo "Must specify an input argument to set runtime environment variables!"
    echo "argument can be any one of the following:"
    echo "anal fcst post vrfy metp"
    echo "eobs eupd ecen esfc efcs epos"
    echo "postsnd awips gempak"
    exit 1

fi

step=$1

# WCOSS_DELL_P3 information
export npe_node_max=28
export launcher="mpirun -n"

<<<<<<< HEAD
# Due to ESMF issue, fv3gfs model must run with npe_node_max=24
if [ $step = "fcst" -o $step = "efcs" ]; then
   export npe_node_max=28
fi

=======
>>>>>>> 7440aad1
# Configure MPI environment
#export MPI_BUFS_PER_PROC=2048
#export MPI_BUFS_PER_HOST=2048
#export MPI_GROUP_MAX=256
#export MPI_MEMMAP_OFF=1
export MPI_LABELIO=YES
export MP_STDOUTMODE="ORDERED"
export KMP_STACKSIZE=2048M
export KMP_AFFINITY=scatter
export job=${LSB_JOBNAME:-$step}
export jobid=${job}.${LSB_JOBID:-$$}

# get binding information
#export I_MPI_DEBUG=4

if [ $step = "prep" -o $step = "prepbufr" ]; then

    nth_max=$(($npe_node_max / $npe_node_prep))

    export POE="NO"
    export BACK=${BACK:-"YES"}
    export sys_tp="Dell-p3"

elif [ $step = "anal" ]; then

    nth_max=$(($npe_node_max / $npe_node_anal))

    export NTHREADS_GSI=${nth_anal:-$nth_max}
    [[ $NTHREADS_GSI -gt $nth_max ]] && export NTHREADS_GSI=$nth_max
    export APRUN_GSI="$launcher ${npe_gsi:-${npe_anal:-$PBS_NP}}"

    export NTHREADS_CALCINC=${nth_calcinc:-1}
    [[ $NTHREADS_CALCINC -gt $nth_max ]] && export NTHREADS_CALCINC=$nth_max
    export APRUN_CALCINC="$launcher \$ncmd"

    export NTHREADS_CYCLE=${nth_cycle:-14}
    [[ $NTHREADS_CYCLE -gt $npe_node_max ]] && export NTHREADS_CYCLE=$npe_node_max
    npe_cycle=${ntiles:-6}
    export APRUN_CYCLE="$launcher $npe_cycle"

    export NTHREADS_GAUSFCANL=1
    npe_gausfcanl=${npe_gausfcanl:-1}
    export APRUN_GAUSFCANL="$launcher $npe_gausfcanl"

    if [ ${USE_CFP:-"NO"} = "YES" ]; then
        export APRUNCFP="$launcher \$ncmd cfp"
    fi

elif [ $step = "gldas" ]; then

    nth_max=$(($npe_node_max / $npe_node_gldas))

    export NTHREADS_GLDAS=${nth_gldas:-$nth_max}
    [[ $NTHREADS_GLDAS -gt $nth_max ]] && export NTHREADS_GLDAS=$nth_max
    export APRUN_GLDAS="$launcher $npe_gldas"

    export NTHREADS_GAUSSIAN=${nth_gaussian:-1}
    [[ $NTHREADS_GAUSSIAN -gt $nth_max ]] && export NTHREADS_GAUSSIAN=$nth_max
    export APRUN_GAUSSIAN="$launcher $npe_gaussian"

elif [ $step = "eobs" ]; then

    nth_max=$(($npe_node_max / $npe_node_eobs))

    export NTHREADS_GSI=${nth_eobs:-$nth_max}
    [[ $NTHREADS_GSI -gt $nth_max ]] && export NTHREADS_GSI=$nth_max
    export APRUN_GSI="$launcher ${npe_gsi:-${npe_eobs:-$PBS_NP}}"

    if [ ${USE_CFP:-"NO"} = "YES" ]; then
        export APRUNCFP="$launcher \$ncmd cfp"
    fi

elif [ $step = "eupd" ]; then

    nth_max=$(($npe_node_max / $npe_node_eupd))

    export NTHREADS_ENKF=${nth_eupd:-$nth_max}
    [[ $NTHREADS_ENKF -gt $nth_max ]] && export NTHREADS_ENKF=$nth_max
    export APRUN_ENKF="$launcher ${npe_enkf:-${npe_eupd:-$PBS_NP}}"

    if [ ${USE_CFP:-"NO"} = "YES" ]; then
        export APRUNCFP="$launcher \$ncmd cfp"
    fi

elif [ $step = "fcst" ]; then

    nth_max=$(($npe_node_max / $npe_node_fcst))

    export NTHREADS_FV3=${nth_fv3:-$nth_max}
    [[ $NTHREADS_FV3 -gt $nth_max ]] && export NTHREADS_FV3=$nth_max
    export cores_per_node=$npe_node_max
    #export APRUN_FV3="$launcher ${npe_fv3:-${npe_fcst:-$PBS_NP}}"
    export APRUN_FV3="$launcher ${npe_cpl:-${npe_cpl:-$PBS_NP}}"

    export NTHREADS_REGRID_NEMSIO=${nth_regrid_nemsio:-1}
    [[ $NTHREADS_REGRID_NEMSIO -gt $nth_max ]] && export NTHREADS_REGRID_NEMSIO=$nth_max
    export APRUN_REGRID_NEMSIO="$launcher $LEVS"

    export NTHREADS_REMAP=${nth_remap:-2}
    [[ $NTHREADS_REMAP -gt $nth_max ]] && export NTHREADS_REMAP=$nth_max
    export APRUN_REMAP="$launcher ${npe_remap:-${npe_fcst:-$PBS_NP}}"

elif [ $step = "efcs" ]; then

    nth_max=$(($npe_node_max / $npe_node_efcs))

    export NTHREADS_FV3=${nth_efcs:-$nth_max}
    [[ $NTHREADS_FV3 -gt $nth_max ]] && export NTHREADS_FV3=$nth_max
    export cores_per_node=$npe_node_max
    export APRUN_FV3="$launcher ${npe_fv3:-${npe_efcs:-$PBS_NP}}"

    export NTHREADS_REGRID_NEMSIO=${nth_regrid_nemsio:-1}
    [[ $NTHREADS_REGRID_NEMSIO -gt $nth_max ]] && export NTHREADS_REGRID_NEMSIO=$nth_max
    export APRUN_REGRID_NEMSIO="$launcher $LEVS"

elif [ $step = "post" ]; then

    nth_max=$(($npe_node_max / $npe_node_post))

    export NTHREADS_NP=${nth_np:-1}
    [[ $NTHREADS_NP -gt $nth_max ]] && export NTHREADS_NP=$nth_max
    export APRUN_NP="$launcher ${npe_np:-${npe_post:-$PBS_NP}}"

    export NTHREADS_DWN=${nth_dwn:-1}
    [[ $NTHREADS_DWN -gt $nth_max ]] && export NTHREADS_DWN=$nth_max
    export APRUN_DWN="$launcher ${npe_dwn:-$PBS_NP} cfp"

elif [ $step = "ecen" ]; then

    nth_max=$(($npe_node_max / $npe_node_ecen))

    export NTHREADS_ECEN=${nth_ecen:-$nth_max}
    [[ $NTHREADS_ECEN -gt $nth_max ]] && export NTHREADS_ECEN=$nth_max
    export APRUN_ECEN="$launcher ${npe_ecen:-$PBS_NP}"

    export NTHREADS_CHGRES=${nth_chgres:-14}
    [[ $NTHREADS_CHGRES -gt $npe_node_max ]] && export NTHREADS_CHGRES=$npe_node_max
    export APRUN_CHGRES="time"

    export NTHREADS_CALCINC=${nth_calcinc:-1}
    [[ $NTHREADS_CALCINC -gt $nth_max ]] && export NTHREADS_CALCINC=$nth_max
    export APRUN_CALCINC="$launcher ${npe_ecen:-$PBS_NP}"

    export NTHREADS_CYCLE=${nth_cycle:-14}
    [[ $NTHREADS_CYCLE -gt $npe_node_max ]] && export NTHREADS_CYCLE=$npe_node_max
    export APRUN_CYCLE="$launcher $npe_ecen"

elif [ $step = "esfc" ]; then

    nth_max=$(($npe_node_max / $npe_node_esfc))

    export NTHREADS_ESFC=${nth_esfc:-$nth_max}
    [[ $NTHREADS_ESFC -gt $nth_max ]] && export NTHREADS_ESFC=$nth_max
    export APRUN_ESFC="$launcher ${npe_esfc:-$PBS_NP}"

    export NTHREADS_CYCLE=${nth_cycle:-14}
    [[ $NTHREADS_CYCLE -gt $npe_node_max ]] && export NTHREADS_CYCLE=$npe_node_max
    export APRUN_CYCLE="$launcher $npe_esfc"

elif [ $step = "epos" ]; then

    nth_max=$(($npe_node_max / $npe_node_epos))

    export NTHREADS_EPOS=${nth_epos:-$nth_max}
    [[ $NTHREADS_EPOS -gt $nth_max ]] && export NTHREADS_EPOS=$nth_max
    export APRUN_EPOS="$launcher ${npe_epos:-$PBS_NP}"

elif [ $step = "fv3ic" ]; then

    export NTHREADS_CHGRES=${nth_chgres:-$npe_node_max}
    [[ $NTHREADS_CHGRES -gt $npe_node_max ]] && export NTHREADS_CHGRES=$npe_node_max
    export APRUN_CHGRES="time"

elif [ $step = "postsnd" ]; then

    nth_max=$(($npe_node_max / $npe_node_postsnd))

    export NTHREADS_POSTSND=${nth_postsnd:-1}
    [[ $NTHREADS_POSTSND -gt $nth_max ]] && export NTHREADS_POSTSND=$nth_max
    export APRUN_POSTSND="$launcher $npe_postsnd"

    export NTHREADS_POSTSNDCFP=${nth_postsndcfp:-1}
    [[ $NTHREADS_POSTSNDCFP -gt $nth_max ]] && export NTHREADS_POSTSNDCFP=$nth_max
    export APRUN_POSTSNDCFP="$launcher $npe_postsndcfp cfp"

elif [ $step = "awips" ]; then

    nth_max=$(($npe_node_max / $npe_node_awips))

    export NTHREADS_AWIPS=${nth_awips:-2}
    [[ $NTHREADS_AWIPS -gt $nth_max ]] && export NTHREADS_AWIPS=$nth_max
    export APRUN_AWIPSCFP="$launcher ${npe_awips:-$PBS_NP} cfp"

elif [ $step = "gempak" ]; then

    nth_max=$(($npe_node_max / $npe_node_gempak))

    export NTHREADS_GEMPAK=${nth_gempak:-1}
    [[ $NTHREADS_GEMPAK -gt $nth_max ]] && export NTHREADS_GEMPAK=$nth_max
    export APRUN_GEMPAKCFP="$launcher \$ntasks cfp"


fi<|MERGE_RESOLUTION|>--- conflicted
+++ resolved
@@ -17,14 +17,6 @@
 export npe_node_max=28
 export launcher="mpirun -n"
 
-<<<<<<< HEAD
-# Due to ESMF issue, fv3gfs model must run with npe_node_max=24
-if [ $step = "fcst" -o $step = "efcs" ]; then
-   export npe_node_max=28
-fi
-
-=======
->>>>>>> 7440aad1
 # Configure MPI environment
 #export MPI_BUFS_PER_PROC=2048
 #export MPI_BUFS_PER_HOST=2048
