--- conflicted
+++ resolved
@@ -153,8 +153,7 @@
     export APRUNCFP="${launcher} -n \$ncmd ${mpmd_opt}"
 
     export NTHREADS_OCNANAL=${NTHREADSmax}
-<<<<<<< HEAD
-    export APRUN_OCNANAL="${APRUN_default} --cpus-per-task=${NTHREADS_OCNANAL}"
+    export APRUN_MARINEANLCHKPT="${APRUN_default} --cpus-per-task=${NTHREADS_OCNANAL}"
 ;;
  "analcalc_fv3jedi")
 
@@ -162,11 +161,6 @@
     export APRUN_ANALCALC_FV3JEDI="${APRUN_default} --cpus-per-task=${NTHREADS_ANALCALC_FV3JEDI}"
 ;; 
  "anal" | "analcalc_gsi")
-=======
-    export APRUN_MARINEANLCHKPT="${APRUN_default} --cpus-per-task=${NTHREADS_OCNANAL}"
- ;;
- "anal" | "analcalc")
->>>>>>> a694cf14
 
     export MKL_NUM_THREADS=4
     export MKL_CBWR=AUTO
