#!/bin/ksh -x

if [ $# -ne 1 ]; then

    echo "Must specify an input argument to set runtime environment variables!"
    echo "argument can be any one of the following:"
    echo "anal fcst post vrfy"
    echo "eobs eupd ecen efcs epos"
    echo "postsnd awips gempak"
    exit 1

fi

step=$1

<<<<<<< HEAD
# Theia information (set launcher if Slurm is set in Rocoto XML)
export npe_node_max=24
if [ "${SLURM_SET:-NO}" = "NO" ]; then
  export launcher="mpirun -np"
else
  export launcher="srun --export=ALL"
fi

=======
export npe_node_max=24
export launcher="srun --export=ALL"
>>>>>>> 475967bc

# Configure MPI environment
export I_MPI_ADJUST_ALLREDUCE=5
export MPI_BUFS_PER_PROC=2048
export MPI_BUFS_PER_HOST=2048
export MPI_GROUP_MAX=256
export MPI_MEMMAP_OFF=1
export MP_STDOUTMODE="ORDERED"
export OMP_STACKSIZE=2048000
export NTHSTACK=1024000000
#export LD_BIND_NOW=1
export job=${PBS_JOBNAME:-$step}
export jobid=${job}.${PBS_JOBID:-$$}

if [ $step = "prep" -o $step = "prepbufr" ]; then

    nth_max=$(($npe_node_max / $npe_node_prep))

    export POE="NO"
    export BACK=${BACK:-"YES"}
    export sys_tp="Cray-CS400"

elif [ $step = "anal" ]; then

    nth_max=$(($npe_node_max / $npe_node_anal))

    export NTHREADS_GSI=${nth_gsi:-$nth_max}
    [[ $NTHREADS_GSI -gt $nth_max ]] && export NTHREADS_GSI=$nth_max
<<<<<<< HEAD
    if [[ $SLURM_SET = "YES" ]]; then
       export APRUN_GSI="$launcher"
    else
       export APRUN_GSI="$launcher ${npe_gsi:-${npe_anal:-$PBS_NP}}"
    fi

    export NTHREADS_CALCINC=${nth_calcinc:-1}
    [[ $NTHREADS_CALCINC -gt $nth_max ]] && export NTHREADS_CALCINC=$nth_max
    if [[ $SLURM_SET = "YES" ]]; then
      export APRUN_CALCINC="$launcher"
    else
      export APRUN_CALCINC="$launcher \$ncmd"
    fi
=======
    export APRUN_GSI="$launcher"

    export NTHREADS_CALCINC=${nth_calcinc:-1}
    [[ $NTHREADS_CALCINC -gt $nth_max ]] && export NTHREADS_CALCINC=$nth_max
    export APRUN_CALCINC="$launcher"
>>>>>>> 475967bc

    export NTHREADS_CYCLE=${nth_cycle:-12}
    [[ $NTHREADS_CYCLE -gt $npe_node_max ]] && export NTHREADS_CYCLE=$npe_node_max
    npe_cycle=${ntiles:-6}
<<<<<<< HEAD
    if [[ $SLURM_SET = "YES" ]]; then
      export APRUN_CYCLE="$launcher"
    else
      export APRUN_CYCLE="$launcher $npe_cycle"
    fi
=======
    export APRUN_CYCLE="$launcher"
>>>>>>> 475967bc


    export NTHREADS_GAUSFCANL=1
    npe_gausfcanl=${npe_gausfcanl:-1}

<<<<<<< HEAD
    if [[ $SLURM_SET = "YES" ]]; then
      export APRUN_GAUSFCANL="$launcher"
    else
      export APRUN_GAUSFCANL="$launcher $npe_gausfcanl"
    fi
=======
    export APRUN_GAUSFCANL="$launcher"
>>>>>>> 475967bc

elif [ $step = "eobs" ]; then

    nth_max=$(($npe_node_max / $npe_node_eobs))

    export NTHREADS_GSI=${nth_gsi:-$nth_max}
    [[ $NTHREADS_GSI -gt $nth_max ]] && export NTHREADS_GSI=$nth_max
<<<<<<< HEAD
    if [[ $SLURM_SET = "YES" ]]; then
      export APRUN_GSI="$launcher"
    else
      export APRUN_GSI="$launcher ${npe_gsi:-${npe_eobs:-$PBS_NP}}"
    fi
=======
    export APRUN_GSI="$launcher"
>>>>>>> 475967bc

elif [ $step = "eupd" ]; then

    nth_max=$(($npe_node_max / $npe_node_eupd))

    export NTHREADS_ENKF=${nth_enkf:-$nth_max}
    [[ $NTHREADS_ENKF -gt $nth_max ]] && export NTHREADS_ENKF=$nth_max
<<<<<<< HEAD
    if [[ $SLURM_SET = "YES" ]]; then
      export APRUN_ENKF="$launcher"
    else
      export APRUN_ENKF="$launcher ${npe_enkf:-${npe_eupd:-$PBS_NP}}"
    fi
=======
    export APRUN_ENKF="$launcher"
>>>>>>> 475967bc

elif [ $step = "fcst" ]; then

    nth_max=$(($npe_node_max / $npe_node_fcst))

    export NTHREADS_FV3=${nth_fv3:-$nth_max}
    [[ $NTHREADS_FV3 -gt $nth_max ]] && export NTHREADS_FV3=$nth_max
    export cores_per_node=$npe_node_max
<<<<<<< HEAD
    if [[ $SLURM_SET = "YES" ]]; then
       export APRUN_FV3="$launcher"
    else
       export APRUN_FV3="$launcher ${npe_fv3:-${npe_fcst:-$PBS_NP}}"
    fi

    export NTHREADS_REGRID_NEMSIO=${nth_regrid_nemsio:-1}
    [[ $NTHREADS_REGRID_NEMSIO -gt $nth_max ]] && export NTHREADS_REGRID_NEMSIO=$nth_max
    if [[ $SLURM_SET = "YES" ]]; then
       export APRUN_REGRID_NEMSIO="$launcher"
    else
       export APRUN_REGRID_NEMSIO="$launcher $LEVS"
    fi

    export NTHREADS_REMAP=${nth_remap:-2}
    [[ $NTHREADS_REMAP -gt $nth_max ]] && export NTHREADS_REMAP=$nth_max
    if [[ $SLURM_SET = "YES" ]]; then
      export APRUN_REMAP="$launcher"
    else
      export APRUN_REMAP="$launcher ${npe_remap:-${npe_fcst:-$PBS_NP}}"
    fi
=======
    export APRUN_FV3="$launcher"

    export NTHREADS_REGRID_NEMSIO=${nth_regrid_nemsio:-1}
    [[ $NTHREADS_REGRID_NEMSIO -gt $nth_max ]] && export NTHREADS_REGRID_NEMSIO=$nth_max
    export APRUN_REGRID_NEMSIO="$launcher"

    export NTHREADS_REMAP=${nth_remap:-2}
    [[ $NTHREADS_REMAP -gt $nth_max ]] && export NTHREADS_REMAP=$nth_max
    export APRUN_REMAP="$launcher"
>>>>>>> 475967bc

elif [ $step = "efcs" ]; then

    nth_max=$(($npe_node_max / $npe_node_efcs))

    export NTHREADS_FV3=${nth_fv3:-$nth_max}
    [[ $NTHREADS_FV3 -gt $nth_max ]] && export NTHREADS_FV3=$nth_max
    export cores_per_node=$npe_node_max
<<<<<<< HEAD
    if [[ $SLURM_SET = "YES" ]]; then
       export APRUN_FV3="$launcher"
    else
       export APRUN_FV3="$launcher ${npe_fv3:-${npe_efcs:-$PBS_NP}}"
    fi

    export NTHREADS_REGRID_NEMSIO=${nth_regrid_nemsio:-1}
    [[ $NTHREADS_REGRID_NEMSIO -gt $nth_max ]] && export NTHREADS_REGRID_NEMSIO=$nth_max
    if [[ $SLURM_SET = "YES" ]]; then
      export APRUN_REGRID_NEMSIO="$launcher"
    else
      export APRUN_REGRID_NEMSIO="$launcher $LEVS"
    fi
=======
    export APRUN_FV3="$launcher"

    export NTHREADS_REGRID_NEMSIO=${nth_regrid_nemsio:-1}
    [[ $NTHREADS_REGRID_NEMSIO -gt $nth_max ]] && export NTHREADS_REGRID_NEMSIO=$nth_max
    export APRUN_REGRID_NEMSIO="$launcher"
>>>>>>> 475967bc

elif [ $step = "post" ]; then

    nth_max=$(($npe_node_max / $npe_node_post))

    export NTHREADS_NP=${nth_np:-1}
    [[ $NTHREADS_NP -gt $nth_max ]] && export NTHREADS_NP=$nth_max
<<<<<<< HEAD
    if [[ $SLURM_SET = "YES" ]]; then
      export APRUN_NP="$launcher"
    else
      export APRUN_NP="$launcher ${npe_np:-${npe_post:-$PBS_NP}}"
    fi

    export NTHREADS_DWN=${nth_dwn:-1}
    [[ $NTHREADS_DWN -gt $nth_max ]] && export NTHREADS_DWN=$nth_max
    if [[ $SLURM_SET = "YES" ]]; then
      export APRUN_DWN="$launcher"
    else
      export APRUN_DWN="$launcher ${npe_dwn:-$PBS_NP}"
    fi
=======
    export APRUN_NP="$launcher"

    export NTHREADS_DWN=${nth_dwn:-1}
    [[ $NTHREADS_DWN -gt $nth_max ]] && export NTHREADS_DWN=$nth_max
    export APRUN_DWN="$launcher"
>>>>>>> 475967bc

elif [ $step = "ecen" ]; then

    nth_max=$(($npe_node_max / $npe_node_ecen))

    export NTHREADS_ECEN=${nth_ecen:-$nth_max}
    [[ $NTHREADS_ECEN -gt $nth_max ]] && export NTHREADS_ECEN=$nth_max
<<<<<<< HEAD
    if [[ $SLURM_SET = "YES" ]]; then
      export APRUN_ECEN="$launcher"
    else
      export APRUN_ECEN="$launcher ${npe_ecen:-$PBS_NP}"
    fi
=======
    export APRUN_ECEN="$launcher"
>>>>>>> 475967bc

    export NTHREADS_CHGRES=${nth_chgres:-12}
    [[ $NTHREADS_CHGRES -gt $npe_node_max ]] && export NTHREADS_CHGRES=$npe_node_max
    export APRUN_CHGRES="time"

    export NTHREADS_CALCINC=${nth_calcinc:-1}
    [[ $NTHREADS_CALCINC -gt $nth_max ]] && export NTHREADS_CALCINC=$nth_max
<<<<<<< HEAD
    if [[ $SLURM_SET = "YES" ]]; then
      export APRUN_CALCINC="$launcher"
    else
      export APRUN_CALCINC="$launcher ${npe_ecen:-$PBS_NP}"
    fi
=======
    export APRUN_CALCINC="$launcher"
>>>>>>> 475967bc

elif [ $step = "epos" ]; then

    nth_max=$(($npe_node_max / $npe_node_epos))

    export NTHREADS_EPOS=${nth_epos:-$nth_max}
    [[ $NTHREADS_EPOS -gt $nth_max ]] && export NTHREADS_EPOS=$nth_max
<<<<<<< HEAD
    if [[ $SLURM_SET = "YES" ]]; then
      export APRUN_EPOS="$launcher"
    else
      export APRUN_EPOS="$launcher ${npe_epos:-$PBS_NP}"
    fi
=======
    export APRUN_EPOS="$launcher"
>>>>>>> 475967bc

elif [ $step = "fv3ic" ]; then

    export NTHREADS_CHGRES=${nth_chgres:-$npe_node_max}
    [[ $NTHREADS_CHGRES -gt $npe_node_max ]] && export NTHREADS_CHGRES=$npe_node_max
    export APRUN_CHGRES="time"

elif [ $step = "postsnd" ]; then

    nth_max=$(($npe_node_max / $npe_node_postsnd))

    export NTHREADS_POSTSND=${nth_postsnd:-1}
    [[ $NTHREADS_POSTSND -gt $nth_max ]] && export NTHREADS_POSTSND=$nth_max
<<<<<<< HEAD
    if [[ $SLURM_SET = "YES" ]]; then
      export APRUN_POSTSND="$launcher"
    else
      export APRUN_POSTSND="$launcher $npe_postsnd"
    fi

    export NTHREADS_POSTSNDCFP=${nth_postsndcfp:-1}
    [[ $NTHREADS_POSTSNDCFP -gt $nth_max ]] && export NTHREADS_POSTSNDCFP=$nth_max
    if [[ $SLURM_SET = "YES" ]]; then
      export APRUN_POSTSNDCFP="$launcher"
    else
      export APRUN_POSTSNDCFP="$launcher $npe_postsndcfp cfp"
    fi
=======
    export APRUN_POSTSND="$launcher"

    export NTHREADS_POSTSNDCFP=${nth_postsndcfp:-1}
    [[ $NTHREADS_POSTSNDCFP -gt $nth_max ]] && export NTHREADS_POSTSNDCFP=$nth_max
    export APRUN_POSTSNDCFP="$launcher"
>>>>>>> 475967bc

elif [ $step = "awips" ]; then

     echo "WARNING: $step is not enabled on $machine!"

elif [ $step = "gempak" ]; then

     echo "WARNING: $step is not enabled on $machine!"
fi<|MERGE_RESOLUTION|>--- conflicted
+++ resolved
@@ -13,19 +13,8 @@
 
 step=$1
 
-<<<<<<< HEAD
-# Theia information (set launcher if Slurm is set in Rocoto XML)
-export npe_node_max=24
-if [ "${SLURM_SET:-NO}" = "NO" ]; then
-  export launcher="mpirun -np"
-else
-  export launcher="srun --export=ALL"
-fi
-
-=======
 export npe_node_max=24
 export launcher="srun --export=ALL"
->>>>>>> 475967bc
 
 # Configure MPI environment
 export I_MPI_ADJUST_ALLREDUCE=5
@@ -54,54 +43,22 @@
 
     export NTHREADS_GSI=${nth_gsi:-$nth_max}
     [[ $NTHREADS_GSI -gt $nth_max ]] && export NTHREADS_GSI=$nth_max
-<<<<<<< HEAD
-    if [[ $SLURM_SET = "YES" ]]; then
-       export APRUN_GSI="$launcher"
-    else
-       export APRUN_GSI="$launcher ${npe_gsi:-${npe_anal:-$PBS_NP}}"
-    fi
-
-    export NTHREADS_CALCINC=${nth_calcinc:-1}
-    [[ $NTHREADS_CALCINC -gt $nth_max ]] && export NTHREADS_CALCINC=$nth_max
-    if [[ $SLURM_SET = "YES" ]]; then
-      export APRUN_CALCINC="$launcher"
-    else
-      export APRUN_CALCINC="$launcher \$ncmd"
-    fi
-=======
     export APRUN_GSI="$launcher"
 
     export NTHREADS_CALCINC=${nth_calcinc:-1}
     [[ $NTHREADS_CALCINC -gt $nth_max ]] && export NTHREADS_CALCINC=$nth_max
     export APRUN_CALCINC="$launcher"
->>>>>>> 475967bc
 
     export NTHREADS_CYCLE=${nth_cycle:-12}
     [[ $NTHREADS_CYCLE -gt $npe_node_max ]] && export NTHREADS_CYCLE=$npe_node_max
     npe_cycle=${ntiles:-6}
-<<<<<<< HEAD
-    if [[ $SLURM_SET = "YES" ]]; then
-      export APRUN_CYCLE="$launcher"
-    else
-      export APRUN_CYCLE="$launcher $npe_cycle"
-    fi
-=======
     export APRUN_CYCLE="$launcher"
->>>>>>> 475967bc
 
 
     export NTHREADS_GAUSFCANL=1
     npe_gausfcanl=${npe_gausfcanl:-1}
 
-<<<<<<< HEAD
-    if [[ $SLURM_SET = "YES" ]]; then
-      export APRUN_GAUSFCANL="$launcher"
-    else
-      export APRUN_GAUSFCANL="$launcher $npe_gausfcanl"
-    fi
-=======
     export APRUN_GAUSFCANL="$launcher"
->>>>>>> 475967bc
 
 elif [ $step = "eobs" ]; then
 
@@ -109,15 +66,7 @@
 
     export NTHREADS_GSI=${nth_gsi:-$nth_max}
     [[ $NTHREADS_GSI -gt $nth_max ]] && export NTHREADS_GSI=$nth_max
-<<<<<<< HEAD
-    if [[ $SLURM_SET = "YES" ]]; then
-      export APRUN_GSI="$launcher"
-    else
-      export APRUN_GSI="$launcher ${npe_gsi:-${npe_eobs:-$PBS_NP}}"
-    fi
-=======
     export APRUN_GSI="$launcher"
->>>>>>> 475967bc
 
 elif [ $step = "eupd" ]; then
 
@@ -125,15 +74,7 @@
 
     export NTHREADS_ENKF=${nth_enkf:-$nth_max}
     [[ $NTHREADS_ENKF -gt $nth_max ]] && export NTHREADS_ENKF=$nth_max
-<<<<<<< HEAD
-    if [[ $SLURM_SET = "YES" ]]; then
-      export APRUN_ENKF="$launcher"
-    else
-      export APRUN_ENKF="$launcher ${npe_enkf:-${npe_eupd:-$PBS_NP}}"
-    fi
-=======
     export APRUN_ENKF="$launcher"
->>>>>>> 475967bc
 
 elif [ $step = "fcst" ]; then
 
@@ -142,29 +83,6 @@
     export NTHREADS_FV3=${nth_fv3:-$nth_max}
     [[ $NTHREADS_FV3 -gt $nth_max ]] && export NTHREADS_FV3=$nth_max
     export cores_per_node=$npe_node_max
-<<<<<<< HEAD
-    if [[ $SLURM_SET = "YES" ]]; then
-       export APRUN_FV3="$launcher"
-    else
-       export APRUN_FV3="$launcher ${npe_fv3:-${npe_fcst:-$PBS_NP}}"
-    fi
-
-    export NTHREADS_REGRID_NEMSIO=${nth_regrid_nemsio:-1}
-    [[ $NTHREADS_REGRID_NEMSIO -gt $nth_max ]] && export NTHREADS_REGRID_NEMSIO=$nth_max
-    if [[ $SLURM_SET = "YES" ]]; then
-       export APRUN_REGRID_NEMSIO="$launcher"
-    else
-       export APRUN_REGRID_NEMSIO="$launcher $LEVS"
-    fi
-
-    export NTHREADS_REMAP=${nth_remap:-2}
-    [[ $NTHREADS_REMAP -gt $nth_max ]] && export NTHREADS_REMAP=$nth_max
-    if [[ $SLURM_SET = "YES" ]]; then
-      export APRUN_REMAP="$launcher"
-    else
-      export APRUN_REMAP="$launcher ${npe_remap:-${npe_fcst:-$PBS_NP}}"
-    fi
-=======
     export APRUN_FV3="$launcher"
 
     export NTHREADS_REGRID_NEMSIO=${nth_regrid_nemsio:-1}
@@ -174,7 +92,6 @@
     export NTHREADS_REMAP=${nth_remap:-2}
     [[ $NTHREADS_REMAP -gt $nth_max ]] && export NTHREADS_REMAP=$nth_max
     export APRUN_REMAP="$launcher"
->>>>>>> 475967bc
 
 elif [ $step = "efcs" ]; then
 
@@ -183,27 +100,11 @@
     export NTHREADS_FV3=${nth_fv3:-$nth_max}
     [[ $NTHREADS_FV3 -gt $nth_max ]] && export NTHREADS_FV3=$nth_max
     export cores_per_node=$npe_node_max
-<<<<<<< HEAD
-    if [[ $SLURM_SET = "YES" ]]; then
-       export APRUN_FV3="$launcher"
-    else
-       export APRUN_FV3="$launcher ${npe_fv3:-${npe_efcs:-$PBS_NP}}"
-    fi
-
-    export NTHREADS_REGRID_NEMSIO=${nth_regrid_nemsio:-1}
-    [[ $NTHREADS_REGRID_NEMSIO -gt $nth_max ]] && export NTHREADS_REGRID_NEMSIO=$nth_max
-    if [[ $SLURM_SET = "YES" ]]; then
-      export APRUN_REGRID_NEMSIO="$launcher"
-    else
-      export APRUN_REGRID_NEMSIO="$launcher $LEVS"
-    fi
-=======
     export APRUN_FV3="$launcher"
 
     export NTHREADS_REGRID_NEMSIO=${nth_regrid_nemsio:-1}
     [[ $NTHREADS_REGRID_NEMSIO -gt $nth_max ]] && export NTHREADS_REGRID_NEMSIO=$nth_max
     export APRUN_REGRID_NEMSIO="$launcher"
->>>>>>> 475967bc
 
 elif [ $step = "post" ]; then
 
@@ -211,27 +112,11 @@
 
     export NTHREADS_NP=${nth_np:-1}
     [[ $NTHREADS_NP -gt $nth_max ]] && export NTHREADS_NP=$nth_max
-<<<<<<< HEAD
-    if [[ $SLURM_SET = "YES" ]]; then
-      export APRUN_NP="$launcher"
-    else
-      export APRUN_NP="$launcher ${npe_np:-${npe_post:-$PBS_NP}}"
-    fi
-
-    export NTHREADS_DWN=${nth_dwn:-1}
-    [[ $NTHREADS_DWN -gt $nth_max ]] && export NTHREADS_DWN=$nth_max
-    if [[ $SLURM_SET = "YES" ]]; then
-      export APRUN_DWN="$launcher"
-    else
-      export APRUN_DWN="$launcher ${npe_dwn:-$PBS_NP}"
-    fi
-=======
     export APRUN_NP="$launcher"
 
     export NTHREADS_DWN=${nth_dwn:-1}
     [[ $NTHREADS_DWN -gt $nth_max ]] && export NTHREADS_DWN=$nth_max
     export APRUN_DWN="$launcher"
->>>>>>> 475967bc
 
 elif [ $step = "ecen" ]; then
 
@@ -239,15 +124,7 @@
 
     export NTHREADS_ECEN=${nth_ecen:-$nth_max}
     [[ $NTHREADS_ECEN -gt $nth_max ]] && export NTHREADS_ECEN=$nth_max
-<<<<<<< HEAD
-    if [[ $SLURM_SET = "YES" ]]; then
-      export APRUN_ECEN="$launcher"
-    else
-      export APRUN_ECEN="$launcher ${npe_ecen:-$PBS_NP}"
-    fi
-=======
     export APRUN_ECEN="$launcher"
->>>>>>> 475967bc
 
     export NTHREADS_CHGRES=${nth_chgres:-12}
     [[ $NTHREADS_CHGRES -gt $npe_node_max ]] && export NTHREADS_CHGRES=$npe_node_max
@@ -255,15 +132,7 @@
 
     export NTHREADS_CALCINC=${nth_calcinc:-1}
     [[ $NTHREADS_CALCINC -gt $nth_max ]] && export NTHREADS_CALCINC=$nth_max
-<<<<<<< HEAD
-    if [[ $SLURM_SET = "YES" ]]; then
-      export APRUN_CALCINC="$launcher"
-    else
-      export APRUN_CALCINC="$launcher ${npe_ecen:-$PBS_NP}"
-    fi
-=======
     export APRUN_CALCINC="$launcher"
->>>>>>> 475967bc
 
 elif [ $step = "epos" ]; then
 
@@ -271,15 +140,7 @@
 
     export NTHREADS_EPOS=${nth_epos:-$nth_max}
     [[ $NTHREADS_EPOS -gt $nth_max ]] && export NTHREADS_EPOS=$nth_max
-<<<<<<< HEAD
-    if [[ $SLURM_SET = "YES" ]]; then
-      export APRUN_EPOS="$launcher"
-    else
-      export APRUN_EPOS="$launcher ${npe_epos:-$PBS_NP}"
-    fi
-=======
     export APRUN_EPOS="$launcher"
->>>>>>> 475967bc
 
 elif [ $step = "fv3ic" ]; then
 
@@ -293,27 +154,11 @@
 
     export NTHREADS_POSTSND=${nth_postsnd:-1}
     [[ $NTHREADS_POSTSND -gt $nth_max ]] && export NTHREADS_POSTSND=$nth_max
-<<<<<<< HEAD
-    if [[ $SLURM_SET = "YES" ]]; then
-      export APRUN_POSTSND="$launcher"
-    else
-      export APRUN_POSTSND="$launcher $npe_postsnd"
-    fi
-
-    export NTHREADS_POSTSNDCFP=${nth_postsndcfp:-1}
-    [[ $NTHREADS_POSTSNDCFP -gt $nth_max ]] && export NTHREADS_POSTSNDCFP=$nth_max
-    if [[ $SLURM_SET = "YES" ]]; then
-      export APRUN_POSTSNDCFP="$launcher"
-    else
-      export APRUN_POSTSNDCFP="$launcher $npe_postsndcfp cfp"
-    fi
-=======
     export APRUN_POSTSND="$launcher"
 
     export NTHREADS_POSTSNDCFP=${nth_postsndcfp:-1}
     [[ $NTHREADS_POSTSNDCFP -gt $nth_max ]] && export NTHREADS_POSTSNDCFP=$nth_max
     export APRUN_POSTSNDCFP="$launcher"
->>>>>>> 475967bc
 
 elif [ $step = "awips" ]; then
 
