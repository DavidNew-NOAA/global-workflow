#!/bin/sh
set -xue

topdir=$(pwd)
echo $topdir

echo fv3gfs checkout ...
if [[ ! -d fv3gfs.fd ]] ; then
    rm -f ${topdir}/checkout-fv3gfs.log
    git clone https://github.com/ufs-community/ufs-weather-model fv3gfs.fd >> ${topdir}/checkout-fv3gfs.log 2>&1
    cd fv3gfs.fd
    git checkout  GFS.v16.0.2
    git submodule update --init --recursive
    cd ${topdir}
else
    echo 'Skip.  Directory fv3gfs.fd already exists.'
fi

echo gsi checkout ...
if [[ ! -d gsi.fd ]] ; then
    rm -f ${topdir}/checkout-gsi.log
    git clone --recursive gerrit:ProdGSI gsi.fd >> ${topdir}/checkout-gsi.log 2>&1
    cd gsi.fd
#   git checkout gfsda.v16.0.0
    git checkout feature/parallel_ncio
    git submodule update
    cd ${topdir}
else
    echo 'Skip.  Directory gsi.fd already exists.'
fi

echo gldas checkout ...
if [[ ! -d gldas.fd ]] ; then
    rm -f ${topdir}/checkout-gldas.log
    git clone https://github.com/NOAA-EMC/GLDAS  gldas.fd >> ${topdir}/checkout-gldas.fd.log 2>&1
    cd gldas.fd
<<<<<<< HEAD
    git checkout gldas_gfsv16_release.v1.1.0
=======
    git checkout gldas_gfsv16_release.v1.0.0
>>>>>>> f60f47a5
    cd ${topdir}
else
    echo 'Skip.  Directory gldas.fd already exists.'
fi

echo ufs_utils checkout ...
if [[ ! -d ufs_utils.fd ]] ; then
    rm -f ${topdir}/checkout-ufs_utils.log
    git clone https://github.com/NOAA-EMC/UFS_UTILS.git ufs_utils.fd >> ${topdir}/checkout-ufs_utils.fd.log 2>&1
    cd ufs_utils.fd
    git checkout release/ops-gfsv16 
    cd ${topdir}
else
    echo 'Skip.  Directory ufs_utils.fd already exists.'
fi

echo EMC_post checkout ...
if [[ ! -d gfs_post.fd ]] ; then
    rm -f ${topdir}/checkout-gfs_post.log
    git clone https://github.com/NOAA-EMC/EMC_post.git gfs_post.fd >> ${topdir}/checkout-gfs_post.log 2>&1
    cd gfs_post.fd
<<<<<<< HEAD
    git checkout upp_gfsv16_release.v1.0.7
=======
    git checkout upp_gfsv16_release.v1.0.6
>>>>>>> f60f47a5
    cd ${topdir}
else
    echo 'Skip.  Directory gfs_post.fd already exists.'
fi

echo EMC_gfs_wafs checkout ...
if [[ ! -d gfs_wafs.fd ]] ; then
    rm -f ${topdir}/checkout-gfs_wafs.log
    git clone --recursive https://github.com/NOAA-EMC/EMC_gfs_wafs.git gfs_wafs.fd >> ${topdir}/checkout-gfs_wafs.log 2>&1
    cd gfs_wafs.fd
    git checkout gfs_wafs.v5.0.11
    cd ${topdir}
else
    echo 'Skip.  Directory gfs_wafs.fd already exists.'
fi

echo EMC_verif-global checkout ...
if [[ ! -d verif-global.fd ]] ; then
    rm -f ${topdir}/checkout-verif-global.log
    git clone --recursive https://github.com/NOAA-EMC/EMC_verif-global.git verif-global.fd >> ${topdir}/checkout-verif-global.log 2>&1
    cd verif-global.fd
    git checkout verif_global_v1.6.0
    cd ${topdir}
else
    echo 'Skip. Directory verif-global.fd already exist.'
fi

echo aeroconv checkout ...
if [[ ! -d aeroconv ]] ; then
    rm -f ${topdir}/checkout-aero.log
    git clone https://github.com/NCAR/aeroconv aeroconv >> ${topdir}/checkout-aero.log 2>&1
else
    echo 'Skip.  Directory aeroconv already exists.'
fi

exit 0<|MERGE_RESOLUTION|>--- conflicted
+++ resolved
@@ -34,11 +34,7 @@
     rm -f ${topdir}/checkout-gldas.log
     git clone https://github.com/NOAA-EMC/GLDAS  gldas.fd >> ${topdir}/checkout-gldas.fd.log 2>&1
     cd gldas.fd
-<<<<<<< HEAD
     git checkout gldas_gfsv16_release.v1.1.0
-=======
-    git checkout gldas_gfsv16_release.v1.0.0
->>>>>>> f60f47a5
     cd ${topdir}
 else
     echo 'Skip.  Directory gldas.fd already exists.'
@@ -60,11 +56,7 @@
     rm -f ${topdir}/checkout-gfs_post.log
     git clone https://github.com/NOAA-EMC/EMC_post.git gfs_post.fd >> ${topdir}/checkout-gfs_post.log 2>&1
     cd gfs_post.fd
-<<<<<<< HEAD
     git checkout upp_gfsv16_release.v1.0.7
-=======
-    git checkout upp_gfsv16_release.v1.0.6
->>>>>>> f60f47a5
     cd ${topdir}
 else
     echo 'Skip.  Directory gfs_post.fd already exists.'
