#!/bin/sh
set +x
#------------------------------------
# Exception handling is now included.
#
# USER DEFINED STUFF:
#
# USE_PREINST_LIBS: set to "true" to use preinstalled libraries.
#                   Anything other than "true"  will use libraries locally.
#------------------------------------

export USE_PREINST_LIBS="true"

#------------------------------------
# END USER DEFINED STUFF
#------------------------------------

build_dir=`pwd`
logs_dir=$build_dir/logs
if [ ! -d $logs_dir  ]; then
  echo "Creating logs folder"
  mkdir $logs_dir
fi

# Check final exec folder exists
if [ ! -d "../exec" ]; then
  echo "Creating ../exec folder"
  mkdir ../exec
fi

#------------------------------------
# GET MACHINE
#------------------------------------
target=""
source ./machine-setup.sh > /dev/null 2>&1

#------------------------------------
# INCLUDE PARTIAL BUILD 
#------------------------------------

. ./partial_build.sh

#------------------------------------
# Exception Handling Init
#------------------------------------
ERRSCRIPT=${ERRSCRIPT:-'eval [[ $err = 0 ]]'}
err=0

#------------------------------------
# build libraries first
#------------------------------------
$Build_libs && {
echo " .... Library build not currently supported .... "
#echo " .... Building libraries .... "
#./build_libs.sh > $logs_dir/build_libs.log 2>&1
}

#------------------------------------
# build fv3
#------------------------------------
$Build_fv3gfs && {
echo " .... Building fv3 .... "
./build_fv3.sh > $logs_dir/build_fv3.log 2>&1
rc=$?
if [[ $rc -ne 0 ]] ; then
    echo "Fatal error in building fv3."
    echo "The log file is in $logs_dir/build_fv3.log"
fi
((err+=$rc))
}

#------------------------------------
# build gsi
#------------------------------------
$Build_gsi && {
echo " .... Building gsi .... "
./build_gsi.sh > $logs_dir/build_gsi.log 2>&1
rc=$?
if [[ $rc -ne 0 ]] ; then
    echo "Fatal error in building gsi."
    echo "The log file is in $logs_dir/build_gsi.log"
fi
((err+=$rc))
}

#------------------------------------
# build ncep_post
#------------------------------------
$Build_ncep_post && {
echo " .... Building ncep_post .... "
./build_ncep_post.sh > $logs_dir/build_ncep_post.log 2>&1
rc=$?
if [[ $rc -ne 0 ]] ; then
    echo "Fatal error in building ncep_post."
    echo "The log file is in $logs_dir/build_ncep_post.log"
fi
((err+=$rc))
}

#------------------------------------
# build ufs_utils
#------------------------------------
$Build_ufs_utils && {
echo " .... Building ufs_utils .... "
./build_ufs_utils.sh > $logs_dir/build_ufs_utils.log 2>&1
rc=$?
if [[ $rc -ne 0 ]] ; then
    echo "Fatal error in building ufs_utils."
    echo "The log file is in $logs_dir/build_ufs_utils.log"
fi
((err+=$rc))
}

#------------------------------------
<<<<<<< HEAD
# build gldas
#------------------------------------
$Build_gldas && {
echo " .... Building gldas .... "
./build_gldas.sh > $logs_dir/build_gldas.log 2>&1
rc=$?
if [[ $rc -ne 0 ]] ; then
    echo "Fatal error in building gldas."
    echo "The log file is in $logs_dir/build_gldas.log"
fi
((err+=$rc))
}

#------------------------------------
# build gfs_wafs 
#------------------------------------
$Build_gfs_wafs  && {
echo " .... Building gfs_wafs  .... "
./build_gfs_wafs.sh > $logs_dir/build_gfs_wafs.log 2>&1
rc=$?
if [[ $rc -ne 0 ]] ; then
=======
# build gfs_wafs - optional checkout 
#------------------------------------
if [ -d gfs_wafs.fd ]; then
  $Build_gfs_wafs  && {
  echo " .... Building gfs_wafs  .... "
  ./build_gfs_wafs.sh > $logs_dir/build_gfs_wafs.log 2>&1
  rc=$?
  if [[ $rc -ne 0 ]] ; then
>>>>>>> 057b2a82
    echo "Fatal error in building gfs_wafs."
    echo "The log file is in $logs_dir/build_gfs_wafs.log"
  fi
  ((err+=$rc))
}
fi

#------------------------------------
# build gaussian_sfcanl
#------------------------------------
$Build_gaussian_sfcanl && {
echo " .... Building gaussian_sfcanl .... "
./build_gaussian_sfcanl.sh > $logs_dir/build_gaussian_sfcanl.log 2>&1
rc=$?
if [[ $rc -ne 0 ]] ; then
    echo "Fatal error in building gaussian_sfcanl."
    echo "The log file is in $logs_dir/build_gaussian_sfcanl.log"
fi
((err+=$rc))
}

#------------------------------------
# build enkf_chgres_recenter
#------------------------------------
$Build_enkf_chgres_recenter && {
echo " .... Building enkf_chgres_recenter .... "
./build_enkf_chgres_recenter.sh > $logs_dir/build_enkf_chgres_recenter.log 2>&1
rc=$?
if [[ $rc -ne 0 ]] ; then
    echo "Fatal error in building enkf_chgres_recenter."
    echo "The log file is in $logs_dir/build_enkf_chgres_recenter.log"
fi
((err+=$rc))
}

#------------------------------------
# build enkf_chgres_recenter_nc
#------------------------------------
$Build_enkf_chgres_recenter_nc && {
echo " .... Building enkf_chgres_recenter_nc .... "
./build_enkf_chgres_recenter_nc.sh > $logs_dir/build_enkf_chgres_recenter_nc.log 2>&1
rc=$?
if [[ $rc -ne 0 ]] ; then
    echo "Fatal error in building enkf_chgres_recenter_nc."
    echo "The log file is in $logs_dir/build_enkf_chgres_recenter_nc.log"
fi
((err+=$rc))
}

#------------------------------------
# build tropcy_NEMS
#------------------------------------
$Build_tropcy && {
echo " .... Building tropcy_NEMS .... "
./build_tropcy_NEMS.sh > $logs_dir/build_tropcy_NEMS.log 2>&1
rc=$?
if [[ $rc -ne 0 ]] ; then
    echo "Fatal error in building tropcy_NEMS."
    echo "The log file is in $logs_dir/build_tropcy_NEMS.log"
fi
((err+=$rc))
}

#------------------------------------
# build gfs_fbwndgfs
#------------------------------------
$Build_gfs_fbwndgfs && {
echo " .... Building gfs_fbwndgfs .... "
./build_gfs_fbwndgfs.sh > $logs_dir/build_gfs_fbwndgfs.log 2>&1
rc=$?
if [[ $rc -ne 0 ]] ; then
    echo "Fatal error in building gfs_fbwndgfs."
    echo "The log file is in $logs_dir/build_gfs_fbwndgfs.log"
fi
((err+=$rc))
}

#------------------------------------
# build gfs_bufrsnd
#------------------------------------
$Build_gfs_bufrsnd && {
echo " .... Building gfs_bufrsnd .... "
./build_gfs_bufrsnd.sh > $logs_dir/build_gfs_bufrsnd.log 2>&1
rc=$?
if [[ $rc -ne 0 ]] ; then
    echo "Fatal error in building gfs_bufrsnd."
    echo "The log file is in $logs_dir/build_gfs_bufrsnd.log"
fi
((err+=$rc))
}

#------------------------------------
# build fv3nc2nemsio
#------------------------------------
$Build_fv3nc2nemsio && {
echo " .... Building fv3nc2nemsio .... "
./build_fv3nc2nemsio.sh > $logs_dir/build_fv3nc2nemsio.log 2>&1
rc=$?
if [[ $rc -ne 0 ]] ; then
    echo "Fatal error in building fv3nc2nemsio."
    echo "The log file is in $logs_dir/build_fv3nc2nemsio.log"
fi
((err+=$rc))
}

#------------------------------------
# build regrid_nemsio
#------------------------------------
$Build_regrid_nemsio && {
echo " .... Building regrid_nemsio .... "
./build_regrid_nemsio.sh > $logs_dir/build_regrid_nemsio.log 2>&1
rc=$?
if [[ $rc -ne 0 ]] ; then
    echo "Fatal error in building regrid_nemsio."
    echo "The log file is in $logs_dir/build_regrid_nemsio.log"
fi
((err+=$rc))
}

#------------------------------------
# build gfs_util       
#------------------------------------
# Only build on WCOSS
if [ $target = wcoss -o $target = wcoss_cray -o $target = wcoss_dell_p3 ]; then
 $Build_gfs_util && {
 echo " .... Building gfs_util .... "
 ./build_gfs_util.sh > $logs_dir/build_gfs_util.log 2>&1
 rc=$?
 if [[ $rc -ne 0 ]] ; then
     echo "Fatal error in building gfs_util."
     echo "The log file is in $logs_dir/build_gfs_util.log"
 fi
 ((err+=$rc))
 }
fi

#------------------------------------
# Exception Handling
#------------------------------------
[[ $err -ne 0 ]] && echo "FATAL BUILD ERROR: Please check the log file for detail, ABORT!"
$ERRSCRIPT || exit $err

echo;echo " .... Build system finished .... "

exit 0<|MERGE_RESOLUTION|>--- conflicted
+++ resolved
@@ -112,7 +112,6 @@
 }
 
 #------------------------------------
-<<<<<<< HEAD
 # build gldas
 #------------------------------------
 $Build_gldas && {
@@ -127,14 +126,6 @@
 }
 
 #------------------------------------
-# build gfs_wafs 
-#------------------------------------
-$Build_gfs_wafs  && {
-echo " .... Building gfs_wafs  .... "
-./build_gfs_wafs.sh > $logs_dir/build_gfs_wafs.log 2>&1
-rc=$?
-if [[ $rc -ne 0 ]] ; then
-=======
 # build gfs_wafs - optional checkout 
 #------------------------------------
 if [ -d gfs_wafs.fd ]; then
@@ -143,7 +134,6 @@
   ./build_gfs_wafs.sh > $logs_dir/build_gfs_wafs.log 2>&1
   rc=$?
   if [[ $rc -ne 0 ]] ; then
->>>>>>> 057b2a82
     echo "Fatal error in building gfs_wafs."
     echo "The log file is in $logs_dir/build_gfs_wafs.log"
   fi
