#!/bin/sh

#BSUB -J jgfs_pgrb2_spec_npoess_12
#BSUB -o /gpfs/dell2/ptmp/Boi.Vuong/output/gfs_pgrb2_spec_npoess_12.o%J
#BSUB -q debug
#BSUB -n 1                      # number of tasks
#BSUB -R span[ptile=1]          # 1 task per node
#BSUB -cwd /gpfs/dell2/ptmp/Boi.Vuong/output
#BSUB -W 00:30
#BSUB -P GFS-DEV
#BSUB -R affinity[core(1):distribute=balance]

export KMP_AFFINITY=disabled

export PDY=`date -u +%Y%m%d`
export PDY=20200712

export PDY1=`expr $PDY - 1`

export cyc=12
export cycle=t${cyc}z

set -xa
export PS4='$SECONDS + '
date

####################################
##  Load the GRIB Utilities module
#####################################
module load EnvVars/1.0.2
module load ips/18.0.1.163
module load CFP/2.0.1
module load impi/18.0.1
module load lsf/10.1
<<<<<<< HEAD
module load prod_util/1.1.3
module load prod_envir/1.1.0
=======
module load prod_util/1.1.4
module load prod_envir/1.0.3
>>>>>>> d3946f90
module load grib_util/1.1.0
module list

############################################
# GFS PGRB2_SPECIAL_POST PRODUCT GENERATION
############################################
# set envir=para or para to test with data in prod or para
 export envir=para
 export envir=para

export SENDCOM=YES
export KEEPDATA=YES
export job=gfs_pgrb2_spec_npoess_${cyc}
export pid=${pid:-$$}
export jobid=${job}.${pid}

# Set FAKE DBNET for testing
export SENDDBN=YES
export DBNROOT=/gpfs/hps/nco/ops/nwprod/prod_util.v1.0.24/fakedbn

export DATAROOT=/gpfs/dell2/ptmp/Boi.Vuong/output
export NWROOT=/gpfs/dell2/emc/modeling/noscrub/Boi.Vuong/git
export COMROOT2=/gpfs/dell2/ptmp/Boi.Vuong/com

mkdir -m 775 -p ${COMROOT2} ${COMROOT2}/logs ${COMROOT2}/logs/jlogfiles 
export jlogfile=${COMROOT2}/logs/jlogfiles/jlogfile.${jobid}

#############################################################
# Specify versions
#############################################################
export gfs_ver=v16.0.0

##########################################################
# obtain unique process id (pid) and make temp directory
##########################################################
export DATA=${DATA:-${DATAROOT}/${jobid}}
mkdir -p $DATA
cd $DATA

################################
# Set up the HOME directory
################################
export HOMEgfs=${HOMEgfs:-${NWROOT}/gfs.${gfs_ver}}
export USHgfs=${USHgfs:-$HOMEgfs/ush}
export EXECgfs=${EXECgfs:-$HOMEgfs/exec}
export PARMgfs=${PARMgfs:-$HOMEgfs/parm}
export EXPDIR=${EXPDIR:-$HOMEgfs/parm/config}
export PARMwmo=${PARMwmo:-$HOMEgfs/parm/wmo}
export PARMproduct=${PARMproduct:-$HOMEgfs/parm/product}
export FIXgfs=${FIXgfs:-$HOMEgfs/fix}

###################################
# Specify NET and RUN Name and model
####################################
export NET=${NET:-gfs}
export RUN=${RUN:-gfs}
export model=${model:-gfs}

##############################################
# Define COM directories
##############################################
if [ $envir = "prod" ] ; then
#  This setting is for testing with GFS (production)
  export COMIN=${COMIN:-$(compath.py ${NET}/${envir}/${RUN}.${PDY})/${cyc}}        ### NCO PROD
  export COMIN=/gpfs/dell2/emc/modeling/noscrub/Boi.Vuong/git/gfs.20200712/12
else
   export COMIN=/gpfs/dell3/ptmp/emc.glopara/ROTDIRS/v16rt2c/gfs/para/${RUN}.${PDY}/${cyc}/atmos ### EMC PARA Realtime

fi

export COMOUT=${COMROOT2}/${NET}/${envir}/${RUN}.${PDY}/${cyc}/atmos
export COMOUTwmo=${COMOUTwmo:-${COMOUT}/wmo}

if [ $SENDCOM = YES ] ; then
  mkdir -m 775 -p $COMOUT $COMOUTwmo
fi

#############################################
# run the GFS job
#############################################
sh $HOMEgfs/jobs/JGFS_PGRB2_SPEC_NPOESS<|MERGE_RESOLUTION|>--- conflicted
+++ resolved
@@ -32,13 +32,8 @@
 module load CFP/2.0.1
 module load impi/18.0.1
 module load lsf/10.1
-<<<<<<< HEAD
-module load prod_util/1.1.3
-module load prod_envir/1.1.0
-=======
 module load prod_util/1.1.4
 module load prod_envir/1.0.3
->>>>>>> d3946f90
 module load grib_util/1.1.0
 module list
 
