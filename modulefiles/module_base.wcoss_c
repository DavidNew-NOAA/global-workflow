--- conflicted
+++ resolved
@@ -57,11 +57,7 @@
 module unload intel
 module load intel/16.3.210
 module load cray-netcdf
-<<<<<<< HEAD
-module load esmf/8.0.0bs48
-=======
 module load esmf/8.0.0bs48
 
 # python
-module load python/3.6.3
->>>>>>> 37a3bd27
+module load python/3.6.3