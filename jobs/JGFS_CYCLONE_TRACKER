#!/bin/ksh
set -x

export RUN_ENVIR=${RUN_ENVIR:-"nco"}
export PS4='$SECONDS + '
date


#############################
# Source relevant config files
#############################
configs="base vrfy"
config_path=${EXPDIR:-$NWROOT/gfs.${gfs_ver}/parm/config}
for config in $configs; do
    . $config_path/config.$config
    status=$?
    [[ $status -ne 0 ]] && exit $status
done


##########################################
# Source machine runtime environment
##########################################
. $HOMEgfs/env/${machine}.env vrfy
status=$?
[[ $status -ne 0 ]] && exit $status


##############################################
# Obtain unique process id (pid) and make temp directory
##############################################
if [ $RUN_ENVIR = "nco" ]; then
    export DATA=${DATA:-${DATAROOT}/${jobid:?}}
else
    export job="gfs_cyclone_tracker"
    export DATA="$DATAROOT/${job}$$"
    [[ -d $DATA ]] && rm -rf $DATA
fi
mkdir -p $DATA
cd $DATA


##############################################
# Run setpdy and initialize PDY variables
##############################################
export cycle="t${cyc}z"
setpdy.sh
. ./PDY


####################################
# Specify NET and RUN Name and model
####################################
export NET=${NET:-gfs}
export RUN=${RUN:-gfs}


##############################################
# Determine Job Output Name on System
##############################################
export pgmout="OUTPUT.${pid}"
export pgmerr=errfile


##############################################
# Set variables used in the exglobal script
##############################################
export CDATE=${CDATE:-${PDY}${cyc}}
export CDUMP=${CDUMP:-${RUN:-"gfs"}}
if [ $RUN_ENVIR = "nco" ]; then
    export ROTDIR=${COMROOT:?}/$NET/$envir
fi


####################################
# SENDCOM  - Copy Files From TMPDIR to $COMOUT
# SENDDBN  - Issue DBNet Client Calls
####################################
export SENDCOM=YES
export SENDDBN=${SENDDBN:-NO}
export SENDECF=${SENDECF:-NO}

####################################
# Specify Execution Areas
####################################
export HOMEens_tracker=${HOMEens_tracker:-${NWROOT:?}/ens_tracker.${ens_tracker_ver}}
export EXECens_tracker=${EXECens_tracker:-$HOMEens_tracker/exec}
export FIXens_tracker=${FIXens_tracker:-$HOMEens_tracker/fix}
export USHens_tracker=${USHens_tracker:-$HOMEens_tracker/ush}


##############################################
# Define COM and Data directories
##############################################
export COMIN=${ROTDIR}/${RUN}.${PDY}/${cyc}
export COMINgfs=${COMIN}
export gfsdir=${COMINgfs}
export COMINgdas=${COMIN}
export gdasdir=${COMINgdas}
export COMOUT=${ROTDIR}/${RUN}.${PDY}/${cyc}
export COMINsyn=${COMINsyn:-$(compath.py arch/prod/syndat)}

if [ $RUN_ENVIR = "nco" ]; then
    export COMOUThur=${COMROOTp1:?}/hur/${envir}/global
    export COMOUTatcf=${COMROOTp1:?}/nhc/${envir}/atcf
    mkdir -m 775 -p $COMOUThur $COMOUTatcf
else
#    export COMOUThur=$COMOUT         
#    export COMOUTatcf=$COMOUT
    export COMOUThur=$DATA
    export COMOUTatcf=$DATA
fi

##############################################
# Run relevant script
##############################################
env
msg="HAS BEGUN on `hostname`"
postmsg "$jlogfile" "$msg"
$LOGSCRIPT

#############################################################
# Execute the script
export pert="p01"
export cmodel=$CDUMP
export loopnum=1

#-----------input data checking -----------------
${USHens_tracker}/data_check_gfs.sh
# exit code 6 = missing data of opportunity
if [ $? -eq 6 ]; then exit; fi
#------------------------------------------------

machine=${machine:-`echo ${SITE}`}
if [ $machine = TIDE -o $machine = GYRE ] ; then # For WCOSS
  machine=wcoss
  ${USHens_tracker}/extrkr_gfs.sh ${loopnum} ${cmodel} ${CDATE} ${pert} ${DATA} 
<<<<<<< HEAD
elif [ $machine = LUNA -o $machine = SURGE ] ; then # For CRAY
  machine=cray
  ${APRUNTRACK} ${USHens_tracker}/extrkr_gfs.sh ${loopnum} ${cmodel} ${CDATE} ${pert} ${DATA} 
elif [ $machine = VENUS -o $machine = MARS ] ; then # For DELL
=======
elif [ $machine = LUNA -o $machine = SURGE -o $machine = WCOSS_C ] ; then # For CRAY
  machine=cray
  ${APRUNTRACK} ${USHens_tracker}/extrkr_gfs.sh ${loopnum} ${cmodel} ${CDATE} ${pert} ${DATA} 
elif [ $machine = VENUS -o $machine = MARS -o $machine = WCOSS_DELL_P3 ] ; then # For DELL
>>>>>>> e4b6b7d3
  machine=dell
  mpirun -n 1 ${USHens_tracker}/extrkr_gfs.sh ${loopnum} ${cmodel} ${CDATE} ${pert} ${DATA}
elif [ $machine = HERA ]; then # For HERA
  machine=hera
  ${USHens_tracker}/extrkr_gfs.sh ${loopnum} ${cmodel} ${CDATE} ${pert} ${DATA}
fi
export err=$?; err_chk


#if [ "$SENDCOM" = 'YES' ]; then
#  cat ${DATA}/trak.avnx.atcfunix.${PDY}${cyc} | \
#      sed s:AVNX:GFSO:g \
#    > ${COMOUT}/gfso.t${cyc}z.cyclone.trackatcfunix
#
#  cat ${DATA}/trak.avnx.atcfunix.${PDY}${cyc} | \
#      sed s:AVNX:AVNO:g \
#    > ${COMOUT}/avn.t${cyc}z.cyclone.trackatcfunix
#fi

##############################################
# Final processing
##############################################
if [ -e "$pgmout" ] ; then
  cat $pgmout
fi


msg="ENDED NORMALLY."
postmsg "$jlogfile" "$msg"


##########################################
# Remove the Temporary working directory
##########################################
cd $DATAROOT
[[ $KEEPDATA = "NO" ]] && rm -rf $DATA

date
exit 0<|MERGE_RESOLUTION|>--- conflicted
+++ resolved
@@ -135,17 +135,10 @@
 if [ $machine = TIDE -o $machine = GYRE ] ; then # For WCOSS
   machine=wcoss
   ${USHens_tracker}/extrkr_gfs.sh ${loopnum} ${cmodel} ${CDATE} ${pert} ${DATA} 
-<<<<<<< HEAD
-elif [ $machine = LUNA -o $machine = SURGE ] ; then # For CRAY
-  machine=cray
-  ${APRUNTRACK} ${USHens_tracker}/extrkr_gfs.sh ${loopnum} ${cmodel} ${CDATE} ${pert} ${DATA} 
-elif [ $machine = VENUS -o $machine = MARS ] ; then # For DELL
-=======
 elif [ $machine = LUNA -o $machine = SURGE -o $machine = WCOSS_C ] ; then # For CRAY
   machine=cray
   ${APRUNTRACK} ${USHens_tracker}/extrkr_gfs.sh ${loopnum} ${cmodel} ${CDATE} ${pert} ${DATA} 
 elif [ $machine = VENUS -o $machine = MARS -o $machine = WCOSS_DELL_P3 ] ; then # For DELL
->>>>>>> e4b6b7d3
   machine=dell
   mpirun -n 1 ${USHens_tracker}/extrkr_gfs.sh ${loopnum} ${cmodel} ${CDATE} ${pert} ${DATA}
 elif [ $machine = HERA ]; then # For HERA
