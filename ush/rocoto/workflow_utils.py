#!/usr/bin/env python

###############################################################
# < next few lines under version control, D O  N O T  E D I T >
# $Date$
# $Revision$
# $Author$
# $Id$
###############################################################
'''
    Module containing functions all workflow setups require
'''
import random
import re
import os, sys, stat
import socket
import glob
import subprocess
import numpy as np
from distutils.spawn import find_executable
from datetime import datetime, timedelta
import rocoto

DATE_ENV_VARS=['CDATE','SDATE','EDATE']
SCHEDULER_MAP={'ZEUS':'moabtorque',
               'THEIA':'moabtorque',
               'WCOSS':'lsf',
               'WCOSS_DELL_P3':'lsf',
               'WCOSS_C':'lsfcray'}

class UnknownMachineError(Exception): pass
class UnknownConfigError(Exception): pass
class ShellScriptException(Exception):
    def __init__(self,scripts,errors):
        self.scripts = scripts
        self.errors = errors
        super(ShellScriptException,self).__init__(
            str(errors)+
            ': error processing'+
            (' '.join(scripts)))

def get_shell_env(scripts):
    vars=dict()
    runme=''.join([ 'source %s ; '%(s,) for s in scripts ])
    magic='--- ENVIRONMENT BEGIN %d ---'%random.randint(0,64**5)
    runme+='/bin/echo -n "%s" ; /usr/bin/env -0'%(magic,)
    with open('/dev/null','wb+') as null:
        env=subprocess.Popen(runme,shell=True,stdin=null.fileno(),
                       stdout=subprocess.PIPE)
        (out,err)=env.communicate()
    begin=out.find(magic)
    if begin<0:
        raise ShellScriptException(scripts,'Cannot find magic string; '
                                   'at least one script failed: '+repr(out))
    for entry in out[begin+len(magic):].split('\x00'):
        iequal=entry.find('=')
        vars[entry[0:iequal]] = entry[iequal+1:]
    return vars

def get_script_env(scripts):
    default_env=get_shell_env([])
    and_script_env=get_shell_env(scripts)
    vars_just_in_script=set(and_script_env)-set(default_env)
    union_env=dict(default_env)
    union_env.update(and_script_env)
    return dict([ (v,union_env[v]) for v in vars_just_in_script ])

def cast_or_not(type,value):
    try:
        return type(value)
    except ValueError:
        return value

def get_configs(expdir):
    """
        Given an experiment directory containing config files,
        return a list of configs minus the ones ending with ".default"
    """
    result=list()
    for config in glob.glob('%s/config.*' % expdir):
        if not config.endswith('.default'):
            result.append(config)
    return result

def find_config(config_name, configs):

    for config in configs:
        if config_name == os.path.basename(config):
            return config

    raise UnknownConfigError("%s does not exist (known: %s), ABORT!" % (
        config_name,repr(config_name)))

def source_configs(configs, tasks):
    '''
        Given list of config files, source them
        and return a dictionary for each task
        Every task depends on config.base
    '''

    dict_configs = {}

    # Return config.base as well
    dict_configs['base'] = config_parser([find_config('config.base', configs)])

    # Source the list of input tasks
    for task in tasks:

        files = []

        files.append(find_config('config.base', configs))

        if task in ['eobs', 'eomg']:
            files.append(find_config('config.anal', configs))
            files.append(find_config('config.eobs', configs))
        elif task in ['eupd']:
            files.append(find_config('config.anal', configs))
            files.append(find_config('config.eupd', configs))
        elif task in ['efcs']:
            files.append(find_config('config.fcst', configs))
            files.append(find_config('config.efcs', configs))
        else:
            files.append(find_config('config.%s' % task, configs))

        print 'sourcing config.%s' % task
        dict_configs[task] = config_parser(files)

    return dict_configs


def config_parser(files):
    """
    Given the name of config file, key-value pair of all variables in the config file is returned as a dictionary
    :param files: config file or list of config files
    :type files: list or str or unicode
    :return: Key value pairs representing the environment variables defined
            in the script.
    :rtype: dict
    """
    if isinstance(files,basestring):
        files=[files]
    varbles=dict()
    for key,value in get_script_env(files).iteritems():
        if key in DATE_ENV_VARS: # likely a date, convert to datetime
            varbles[key] = datetime.strptime(value,'%Y%m%d%H')
        elif '.' in value: # Likely a number and that too a float
            varbles[key] = cast_or_not(float,value)
        else: # Still could be a number, may be an integer
            varbles[key] = cast_or_not(int,value)

    return varbles

def check_slurm(print_message = False):
    if find_executable('srun'):
        if print_message:
           print 'Info: Using Slurm as scheduler because srun was found in your path'
           non_decimal = re.compile(r'[^\d.]+')
           rocoto_version =  non_decimal.sub('',find_executable('rocotorun').replace('.',''))
           if int(rocoto_version) < 130:
              print 'WARNING: XML workflow is being made to use Slurm because it was set in your'
              print 'environment and the correct version of Rocoto is not loaded.'
              print 'Make sure to use Rocoto 1.3.0rc2 or newer (example: module load rocoto/1.3.0rc2).'
        return True
    else:
        return False

def get_scheduler(machine):
    if check_slurm(print_message=True):
	    return 'slurm'
    else:
        try:
            return SCHEDULER_MAP[machine]
        except KeyError:
            raise UnknownMachineError('Unknown machine: %s'%(machine,))

def create_wf_task(task, cdump='gdas', cycledef=None, envar=None, dependency=None, \
                   metatask=None, varname=None, varval=None, vardict=None, \
                   final=False):

    if metatask is None:
        taskstr = '%s' % task
    else:
        taskstr = '%s#%s#' % (task, varname)
        metataskstr = '%s%s' % (cdump, metatask)
        metatask_dict = {'metataskname': metataskstr, \
                         'varname': '%s' % varname, \
                         'varval': '%s' % varval, \
                         'vardict': vardict}

    taskstr = '%s%s' % (cdump, taskstr)
    cycledefstr = cdump if cycledef is None else cycledef

    task_dict = {'taskname': '%s' % taskstr, \
                 'cycledef': '%s' % cycledefstr, \
                 'maxtries': '&MAXTRIES;', \
                 'command': '&JOBS_DIR;/%s.sh' % task, \
                 'jobname': '&PSLOT;_%s_@H' % taskstr, \
                 'account': '&ACCOUNT;', \
                 'queue': '&QUEUE_%s_%s;' % (task.upper(), cdump.upper()), \
                 'walltime': '&WALLTIME_%s_%s;' % (task.upper(), cdump.upper()), \
                 'native': '&NATIVE_%s_%s;' % (task.upper(), cdump.upper()), \
                 'memory': '&MEMORY_%s_%s;' % (task.upper(), cdump.upper()), \
                 'resources': '&RESOURCES_%s_%s;' % (task.upper(), cdump.upper()), \
                 'log': '&ROTDIR;/logs/@Y@m@d@H/%s.log' % taskstr, \
                 'envar': envar, \
                 'dependency': dependency, \
                 'partition' : '&PARTITION_%s_%s;' % (task.upper(),cdump.upper()), \
                 'final': final}

    if task in ['getic','arch','earc'] and check_slurm():
        task_dict['partition'] = '&PARTITION_%s_%s;' % (task.upper(),cdump.upper())
    else:
        task_dict['partition'] = None
    
    if metatask is None:
        task = rocoto.create_task(task_dict)
    else:
        task = rocoto.create_metatask(task_dict, metatask_dict)
    task = ''.join(task)

    return task


def create_firstcyc_task(cdump='gdas'):
    '''
    This task is needed to run to finalize the first half cycle
    '''

    task = 'firstcyc'
    taskstr = '%s' % task

    deps = []
    data = '&EXPDIR;/logs/@Y@m@d@H.log'
    dep_dict = {'type':'data', 'data':data, 'offset':'24:00:00'}
    deps.append(rocoto.add_dependency(dep_dict))
    dep_dict = {'type':'cycleexist', 'condition':'not', 'offset':'-06:00:00'}
    deps.append(rocoto.add_dependency(dep_dict))
    dependencies = rocoto.create_dependency(dep_condition='and', dep=deps)

    task_dict = {'taskname': '%s' % taskstr, \
                 'cycledef': 'first', \
                 'maxtries': '&MAXTRIES;', \
                 'final' : True, \
                 'command': 'sleep 1', \
                 'jobname': '&PSLOT;_%s_@H' % taskstr, \
                 'account': '&ACCOUNT;', \
                 'walltime': '&WALLTIME_ARCH_%s;' % cdump.upper(), \
                 'native': '&NATIVE_ARCH_%s;' % cdump.upper(), \
                 'resources': '&RESOURCES_ARCH_%s;' % cdump.upper(), \
                 'log': '&ROTDIR;/logs/@Y@m@d@H/%s.log' % taskstr, \
                 'dependency': dependencies}

    if check_slurm():
        task_dict['queue'] = '&QUEUE_ARCH_GFS;'
        task_dict['partition'] = '&PARTITION_ARCH_GFS;'
    else:
        task_dict['queue'] = '&QUEUE_ARCH;'
        task_dict['partition'] = None

    task = rocoto.create_task(task_dict)

    return ''.join(task)


def get_gfs_interval(gfs_cyc):
    '''
        return interval in hours based on gfs_cyc
    '''

    # Get interval from cyc_input
    if gfs_cyc == 0:
        interval = None
    if gfs_cyc == 1:
        interval = '24:00:00'
    elif gfs_cyc == 2:
        interval = '12:00:00'
    elif gfs_cyc == 4:
        interval = '06:00:00'

    return interval


def get_resources(machine, cfg, task, cdump='gdas'):

    if cdump in ['gfs'] and 'wtime_%s_gfs' % task in cfg.keys():
        wtimestr = cfg['wtime_%s_gfs' % task]
    else:
        wtimestr = cfg['wtime_%s' % task]

    ltask = 'eobs' if task in ['eomg'] else task

    memory = cfg.get('memory_%s' % ltask, None)

    if cdump in ['gfs'] and 'npe_%s_gfs' % task in cfg.keys():
        tasks = cfg['npe_%s_gfs' % ltask]
    else:
        tasks = cfg['npe_%s' % ltask]

    if cdump in ['gfs'] and 'npe_node_%s_gfs' % task in cfg.keys():
        ppn = cfg['npe_node_%s_gfs' % ltask]
    else:
        ppn = cfg['npe_node_%s' % ltask]

    if machine in [ 'WCOSS_DELL_P3']:
        threads = cfg['nth_%s' % ltask]

    nodes = np.int(np.ceil(np.float(tasks) / np.float(ppn)))

    memstr = '' if memory is None else str(memory)
    natstr = ''

    if machine in ['THEIA'] and check_slurm():
        natstr = '--export=NONE'
    
    if machine in ['ZEUS', 'THEIA', 'WCOSS_C', 'WCOSS_DELL_P3']:
        resstr = '<nodes>%d:ppn=%d</nodes>' % (nodes, ppn)

        if machine in ['WCOSS_C'] and task in ['arch', 'earc', 'getic']:
            resstr += '<shared></shared>'

        if machine in ['WCOSS_DELL_P3']:
            natstr = "-R 'affinity[core(%d)]'" % (threads)

            if task in ['arch', 'earc', 'getic']:
                 natstr = "-R 'affinity[core(1)]'"


    elif machine in ['WCOSS']:
        resstr = '<cores>%d</cores>' % tasks

    queuestr = '&QUEUE_ARCH;'
    # Tricky logic added for Theia arch queues because partition
    # is a subset of queue for service queues (for now)
    if task in ['arch', 'earc', 'getic']:
        if machine in ['THEIA'] and check_slurm():
            queuestr = '&QUEUE;'
    else:
        queuestr = '&QUEUE;'

    return wtimestr, resstr, queuestr, memstr, natstr


def create_crontab(base, cronint=5):
    '''
        Create crontab to execute rocotorun every cronint (5) minutes
    '''

    # No point creating a crontab if rocotorun is not available.
    rocotoruncmd = find_executable('rocotorun')
    if rocotoruncmd is None:
        print 'Failed to find rocotorun, crontab will not be created'
        return

# Leaving the code for a wrapper around crontab file if needed again later
#    if check_slurm() and base['machine'] in ['THEIA']:
#
#        cronintstr = '*/%d * * * *' % cronint
#        rocotorunstr = '%s -d %s/%s.db -w %s/%s.xml' % (rocotoruncmd, base['EXPDIR'], base['PSLOT'], base['EXPDIR'], base['PSLOT'])
#    
#        wrapper_strings = []
#        wrapper_strings.append('#!/bin/env tcsh\n')
#        wrapper_strings.append('\n')
#        wrapper_strings.append('module load slurm\n')
<<<<<<< HEAD
#        wrapper_strings.append('module load rocoto/1.3.0-RC4\n')
=======
#        wrapper_strings.append('module load rocoto\n')
>>>>>>> d2f877f8
#        wrapper_strings.append('\n')
#        wrapper_strings.append(rocotorunstr)
#
#        hostname = 'tfe02'
#        script_file = os.path.join(base['EXPDIR'], '%s.sh' % base['PSLOT'])
#
#        fh = open(script_file, 'w')
#        fh.write(''.join(wrapper_strings))
#        os.chmod(script_file,stat.S_IRWXU|stat.S_IRWXG|stat.S_IRWXO)
#        fh.close()
#
#        rocotorunstr = 'ssh %s %s/%s.sh' % (socket.gethostname(), base['EXPDIR'], base['PSLOT']) 
#
#    else:

    rocotorunstr = '%s -d %s/%s.db -w %s/%s.xml' % (rocotoruncmd, base['EXPDIR'], base['PSLOT'], base['EXPDIR'], base['PSLOT'])
    cronintstr = '*/%d * * * *' % cronint

    # On WCOSS, rocoto module needs to be loaded everytime cron runs
    if base['machine'] in ['WCOSS']:
        rocotoloadstr = '. /usrx/local/Modules/default/init/sh; module use -a /usrx/local/emc_rocoto/modulefiles; module load rocoto/1.3.0rc2)'
        rocotorunstr = '(%s %s)' % (rocotoloadstr, rocotorunstr)

    try:
        REPLYTO = os.environ['REPLYTO']
    except:
        REPLYTO = ''

    strings = []

    strings.append('\n')
    strings.append('#################### %s ####################\n' % base['PSLOT'])
    strings.append('MAILTO="%s"\n' % REPLYTO)
    strings.append('%s %s\n' % (cronintstr, rocotorunstr))
    strings.append('#################################################################\n')
    strings.append('\n')

    fh = open(os.path.join(base['EXPDIR'], '%s.crontab' % base['PSLOT']), 'w')
    fh.write(''.join(strings))
    fh.close()

    return<|MERGE_RESOLUTION|>--- conflicted
+++ resolved
@@ -361,11 +361,7 @@
 #        wrapper_strings.append('#!/bin/env tcsh\n')
 #        wrapper_strings.append('\n')
 #        wrapper_strings.append('module load slurm\n')
-<<<<<<< HEAD
-#        wrapper_strings.append('module load rocoto/1.3.0-RC4\n')
-=======
 #        wrapper_strings.append('module load rocoto\n')
->>>>>>> d2f877f8
 #        wrapper_strings.append('\n')
 #        wrapper_strings.append(rocotorunstr)
 #
