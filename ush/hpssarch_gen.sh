--- conflicted
+++ resolved
@@ -82,12 +82,6 @@
   echo  "${dirname}trak.gfso.atcfunix.altg.${PDY}${cyc}    " >>gfsa.txt
   echo  "${dirname}storms.gfso.atcf_gen.${PDY}${cyc}       " >>gfsa.txt
   echo  "${dirname}storms.gfso.atcf_gen.altg.${PDY}${cyc}  " >>gfsa.txt
-<<<<<<< HEAD
-  echo  "${dirname}gempak/gfs_${PDY}${cyc}.sfc             " >>gfsa.txt
-  echo  "${dirname}gempak/gfs_${PDY}${cyc}.snd             " >>gfsa.txt
-  echo  "${dirname}bufr.t${cyc}z                           " >>gfsa.txt
-  echo  "./logs/${CDATE}/gfs*.log                          " >>gfsa.txt
-=======
 
   if [ $DO_DOWN = "YES" ]; then
    if [ $DO_BUFRSND = "YES" ]; then
@@ -108,7 +102,6 @@
     echo  "${dirname}WAFS_0p25_blended_${PDY}${cyc}f*.grib2   " >>gfs_downstream.txt
    fi
   fi
->>>>>>> f9876550
 
   echo  "${dirname}${head}pgrb2.0p50.anl                   " >>gfsb.txt
   echo  "${dirname}${head}pgrb2.0p50.anl.idx               " >>gfsb.txt
@@ -133,11 +126,7 @@
     echo  "${dirname}${head}pgrb2.0p25.f${fhr}.idx          " >>gfsa.txt
     echo  "${dirname}${head}logf${fhr}.txt                  " >>gfsa.txt
 
-<<<<<<< HEAD
-    if [ -s $ROTDIR/${dirpath}}${head}pgrb2.0p50.f${fhr} ]; then
-=======
     if [ -s $ROTDIR/${dirpath}${head}pgrb2.0p50.f${fhr} ]; then
->>>>>>> f9876550
        echo  "${dirname}${head}pgrb2.0p50.f${fhr}          " >>gfsb.txt
        echo  "${dirname}${head}pgrb2.0p50.f${fhr}.idx      " >>gfsb.txt
     fi
